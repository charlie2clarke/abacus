### About The Project
<p>
  This project is a word counter application tailored for assignment documents. It takes a file path as input and outputs the total word count with user configurability to include or exclude specific items. An essential tool for managing your writing assignments efficiently.
</p>

<p align="center">
  <img alt="Python" src="https://img.shields.io/badge/Python-%233776AB.svg?&style=for-the-badge&logo=Python&logoColor=white"/>
</p>

<<<<<<< HEAD
## Setup
It is preferable that a virtualenv is created. 

### Virtualenv
https://docs.python.org/3/library/venv.html

To create a venv run:
```
$ python -m venv venv
```

For Windows (using Powershell) run:
```
$ venv\Scripts\Activate.ps1
```

For Mac/Linux run:
```
$ source venv/bin/activate
```

### Requirements
```
$ pip install -r requirements.txt
```

### Contributing
<p>
  If you have a suggestion that would make this better, please fork the repo and create a pull request.
  <ol>
    <li>Fork the Project</li>
    <li>Create your feature branch (`git checkout -b feature/AmazingFeature`)</li>
    <li>Commit your changes using conventional commits (`git commit -m 'feat: Add some AmazingFeature'`)</li>
    <li>Push to the branch (`git push origin feature/AmazingFeature`)</li>
    <li>Open a pull request</li>
=======
### Contributing
<p>
  Contributions are what make the open source community such an amazing place to learn, inspire, and create. Any contributions you make are greatly appreciated.
  
  If you have a suggestion that would make this better, please fork the repo and create a pull request. You can also simply open an issue with the tag "enhancement". Don't forget to give the project a star! Thanks again!
  <ol>
    <li>Fork the Project</li>
    <li>Create your Feature Branch (`git checkout -b feature/AmazingFeature`)</li>
    <li>Commit your Changes (`git commit -m 'Add some AmazingFeature'`)</li>
    <li>Push to the Branch (`git push origin feature/AmazingFeature`)</li>
    <li>Open a Pull Request</li>
>>>>>>> f3651afb
  </ol>
</p>

### Contributors
<p align="center">
  <table>
    <tr>
      <td align="center">
        <a href="https://github.com/charlie2clarke">
          <img src="https://avatars.githubusercontent.com/u/58811769?v=4" width="100px;" alt="charlie2clarke"/>
          <br/>
          <sub><b>charlie2clarke</b></sub>
        </a>
      </td>
      <td align="center">
        <a href="https://github.com/FreddyC08">
          <img src="https://avatars.githubusercontent.com/u/81486482?v=4" width="100px;" alt="FreddyC08"/>
          <br/>
          <sub><b>FreddyC08</b></sub>
        </a>
      </td>
    </tr>
  </table>
</p><|MERGE_RESOLUTION|>--- conflicted
+++ resolved
@@ -7,8 +7,7 @@
   <img alt="Python" src="https://img.shields.io/badge/Python-%233776AB.svg?&style=for-the-badge&logo=Python&logoColor=white"/>
 </p>
 
-<<<<<<< HEAD
-## Setup
+### Setup
 It is preferable that a virtualenv is created. 
 
 ### Virtualenv
@@ -43,19 +42,6 @@
     <li>Commit your changes using conventional commits (`git commit -m 'feat: Add some AmazingFeature'`)</li>
     <li>Push to the branch (`git push origin feature/AmazingFeature`)</li>
     <li>Open a pull request</li>
-=======
-### Contributing
-<p>
-  Contributions are what make the open source community such an amazing place to learn, inspire, and create. Any contributions you make are greatly appreciated.
-  
-  If you have a suggestion that would make this better, please fork the repo and create a pull request. You can also simply open an issue with the tag "enhancement". Don't forget to give the project a star! Thanks again!
-  <ol>
-    <li>Fork the Project</li>
-    <li>Create your Feature Branch (`git checkout -b feature/AmazingFeature`)</li>
-    <li>Commit your Changes (`git commit -m 'Add some AmazingFeature'`)</li>
-    <li>Push to the Branch (`git push origin feature/AmazingFeature`)</li>
-    <li>Open a Pull Request</li>
->>>>>>> f3651afb
   </ol>
 </p>
 
